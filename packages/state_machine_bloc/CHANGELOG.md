--- conflicted
+++ resolved
@@ -1,14 +1,11 @@
 ## 0.0.1-dev.3
-<<<<<<< HEAD
 * `StateMachine` now use `droppable` event transformer instead of `sequential`
-* Infinite List example
-=======
 * Transition are now synchronous.
-* Fix onEnter/onExit sub-state's state not triggered when parent changed
+* Fix: onEnter/onExit child state's side effects wasn't triggered when parent changed
 * Parents states are not forbidden states anymore
-* Unit tests
 * Improved documentation
->>>>>>> bced0d1e
+* Add unit tests
+* Add infinite List example
 
 ## 0.0.1-dev.2
 * `StateMachine` now extends `Bloc` instead of `BlocBase`.
